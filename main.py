<<<<<<< HEAD
from fastapi import FastAPI, Depends, HTTPException, Form, UploadFile, File, Header
=======
from fastapi import FastAPI, HTTPException, Form, Header, Depends
>>>>>>> 76859a94
from datetime import datetime, timedelta
from jose import jwt, JWTError
from passlib.context import CryptContext
import sqlite3
import os
<<<<<<< HEAD
from langchain.text_splitter import RecursiveCharacterTextSplitter
from langchain_google_genai import GoogleGenerativeAIEmbeddings
from langchain_google_genai import ChatGoogleGenerativeAI
from langchain.chains.question_answering import load_qa_chain
from langchain.prompts import PromptTemplate
from langchain_community.vectorstores import FAISS
import re
from PyPDF2 import PdfReader
from fastapi.middleware.cors import CORSMiddleware
import time

# Setup FastAPI
app = FastAPI()

# Enable CORS
origins = [
    "http://localhost",
    "http://localhost:4200",
]
app.add_middleware(
    CORSMiddleware,
    allow_origins=origins,
    allow_credentials=True,
    allow_methods=["*"],
    allow_headers=["*"],
)
=======
from typing import List, Optional

# Setup FastAPI
app = FastAPI()
>>>>>>> 76859a94

# JWT Configuration
SECRET_KEY = "your_secret_key"
ALGORITHM = "HS256"
ACCESS_TOKEN_EXPIRE_MINUTES = 30

# Password hashing context
pwd_context = CryptContext(schemes=["bcrypt"], deprecated="auto")

# Database setup
DB_FILE = "chatbot.db"
if not os.path.exists(DB_FILE):
    connection = sqlite3.connect(DB_FILE)
    connection.execute("PRAGMA journal_mode=WAL;")
    cursor = connection.cursor()
    cursor.execute("""
        CREATE TABLE users (
            id INTEGER PRIMARY KEY AUTOINCREMENT,
            name TEXT NOT NULL,
            email TEXT UNIQUE NOT NULL,
            username TEXT UNIQUE NOT NULL,
            hashed_password TEXT NOT NULL
        )
    """)
    cursor.execute("""
        CREATE TABLE chat_history (
            id INTEGER PRIMARY KEY AUTOINCREMENT,
            user_id INTEGER NOT NULL,
            question TEXT,
            answer TEXT,
            timestamp DATETIME DEFAULT CURRENT_TIMESTAMP,
            FOREIGN KEY (user_id) REFERENCES users(id)
        )
    """)
    connection.commit()
    connection.close()

# Utility Functions
def hash_password(password: str) -> str:
    return pwd_context.hash(password)

def verify_password(plain_password: str, hashed_password: str) -> bool:
    return pwd_context.verify(plain_password, hashed_password)

def create_access_token(data: dict) -> str:
    to_encode = data.copy()
    expire = datetime.utcnow() + timedelta(minutes=ACCESS_TOKEN_EXPIRE_MINUTES)
    to_encode.update({"exp": expire})
    return jwt.encode(to_encode, SECRET_KEY, algorithm=ALGORITHM)

def decode_access_token(token: str) -> dict:
    try:
        payload = jwt.decode(token, SECRET_KEY, algorithms=[ALGORITHM])
        return payload
    except JWTError:
        raise HTTPException(status_code=401, detail="Invalid token")

<<<<<<< HEAD
def get_user_from_db(username: str):
=======
def get_user_from_db(username: str) -> Optional[dict]:
>>>>>>> 76859a94
    with sqlite3.connect(DB_FILE) as connection:
        cursor = connection.cursor()
        cursor.execute("SELECT id, username, hashed_password FROM users WHERE username = ?", (username,))
        user = cursor.fetchone()
        if user:
            return {"id": user[0], "username": user[1], "hashed_password": user[2]}
<<<<<<< HEAD
    return None

def save_chat_history(user_id: int, question: str, answer: str):
    retry_count = 5
    while retry_count > 0:
        try:
            with sqlite3.connect(DB_FILE) as connection:
                cursor = connection.cursor()
                cursor.execute(
                    "INSERT INTO chat_history (user_id, question, answer) VALUES (?, ?, ?)",
                    (user_id, question, answer),
                )
                connection.commit()
            return
        except sqlite3.OperationalError:
            retry_count -= 1
            time.sleep(0.1)
    raise HTTPException(status_code=500, detail="Database is locked")

def clean_text(text: str):
    """Basic cleaning of text to improve embedding quality."""
    text = re.sub(r"\s+", " ", text)  # Remove excessive whitespace
    text = text.replace("\n", " ").strip()
    return text

=======
    return None

def get_user_by_id(user_id: int) -> Optional[dict]:
    connection = sqlite3.connect(DB_FILE)
    cursor = connection.cursor()
    cursor.execute("SELECT id, username FROM users WHERE id = ?", (user_id,))
    user = cursor.fetchone()
    connection.close()
    if user:
        return {"id": user[0], "username": user[1]}
    return None

>>>>>>> 76859a94
async def get_current_user(authorization: str = Header(...)) -> dict:
    if not authorization or not authorization.startswith("Bearer "):
        raise HTTPException(status_code=401, detail="Authorization header missing or invalid")
    token = authorization.split(" ")[1]
    payload = decode_access_token(token)
    username = payload.get("sub")
    if not username:
        raise HTTPException(status_code=401, detail="Invalid token payload")
    user = get_user_from_db(username)
    if not user:
        raise HTTPException(status_code=404, detail="User not found")
    return user

# Endpoints
@app.post("/register")
async def register(
    name: str = Form(...), 
    email: str = Form(...), 
    username: str = Form(...), 
    password: str = Form(...)
):
    connection = None
    try:
        hashed_password = hash_password(password)
<<<<<<< HEAD
        with sqlite3.connect(DB_FILE) as connection:
            cursor = connection.cursor()
            cursor.execute(
                "INSERT INTO users (name, email, username, hashed_password) VALUES (?, ?, ?, ?)",
                (name, email, username, hashed_password),
            )
            connection.commit()
=======
        connection = sqlite3.connect(DB_FILE)
        cursor = connection.cursor()
        cursor.execute(
            "INSERT INTO users (name, email, username, hashed_password) VALUES (?, ?, ?, ?)",
            (name, email, username, hashed_password),
        )
        connection.commit()
>>>>>>> 76859a94
        return {"message": "User registered successfully."}
    except sqlite3.IntegrityError as e:
        if connection:
            connection.rollback()  # Rollback in case of errors
        error_message = str(e)
        if "email" in error_message:
<<<<<<< HEAD
            raise HTTPException(status_code=400, detail="Email ID already exists")
=======
            raise HTTPException(status_code=400, detail="Email already exists")
>>>>>>> 76859a94
        elif "username" in error_message:
            raise HTTPException(status_code=400, detail="Username already exists")
        else:
            raise HTTPException(status_code=400, detail="An error occurred during registration")
    finally:
        if connection:
            connection.close()

<<<<<<< HEAD
@app.post("/login")
=======
@app.post("/token")
>>>>>>> 76859a94
async def login(username: str = Form(...), password: str = Form(...)):
    user = get_user_from_db(username)
    if not user or not verify_password(password, user["hashed_password"]):
        raise HTTPException(status_code=401, detail="Invalid credentials")
    access_token = create_access_token(data={"sub": user["username"], "user_id": user["id"]})
    return {"access_token": access_token, "token_type": "bearer"}

<<<<<<< HEAD
@app.post("/process-pdf/")
async def process_pdf(files: List[UploadFile] = File(...), current_user: dict = Depends(get_current_user)):
    try:
        processed_files = []
        
        for pdf in files:
            # Extract text from the PDF
            text = ""
            pdf_reader = PdfReader(pdf.file)
            for page in pdf_reader.pages:
                extracted_text = page.extract_text()
                text += clean_text(extracted_text)
            
            # Split text into chunks
            text_splitter = RecursiveCharacterTextSplitter(chunk_size=4000, chunk_overlap=800)
            chunks = text_splitter.split_text(text)

            # Create embeddings for the chunks
            embeddings = GoogleGenerativeAIEmbeddings(model="models/embedding-001")
            vector_store = FAISS.from_texts(texts=chunks, embedding=embeddings)

            # Save the FAISS index with a unique name per PDF
            pdf_name = os.path.splitext(pdf.filename)[0]
            faiss_file = f"faiss_index_{current_user['id']}_{pdf_name}"
            vector_store.save_local(faiss_file)
            
            processed_files.append(pdf_name)

        return {"message": f"Processed and saved embeddings for PDFs: {processed_files}"}
    except Exception as e:
        return {"error": str(e)}

@app.post("/ask-question/")
async def ask_question(
    question: str = Form(...),
    pdf_names: List[str] = Form(None),
    current_user: dict = Depends(get_current_user)
):
    try:
        all_docs = []
        relevant_vector_store = None  # Track the relevant vector store for updates

        # If specific PDFs are mentioned, load only those indices
        if pdf_names:
            for pdf_name in pdf_names:
                faiss_file = f"faiss_index_{current_user['id']}_{pdf_name}"
                embeddings = GoogleGenerativeAIEmbeddings(model="models/embedding-001")
                vector_store = FAISS.load_local(faiss_file, embeddings, allow_dangerous_deserialization=True)
                docs = vector_store.similarity_search(question, k=5)
                all_docs.extend(docs)

                # Save the vector store related to the mentioned PDF
                if pdf_name in question.lower():  # Match question topic with PDF name
                    relevant_vector_store = (vector_store, faiss_file)
        else:
            # Load all FAISS indices for the user if no PDF is specified
            indices = [f for f in os.listdir() if f.startswith(f"faiss_index_{current_user['id']}_")]
            for index in indices:
                embeddings = GoogleGenerativeAIEmbeddings(model="models/embedding-001")
                vector_store = FAISS.load_local(index, embeddings, allow_dangerous_deserialization=True)
                docs = vector_store.similarity_search(question, k=5)
                all_docs.extend(docs)

                # Save the vector store related to the topic
                index_name = index.split(f"faiss_index_{current_user['id']}_")[1]
                if index_name.lower() in question.lower():
                    relevant_vector_store = (vector_store, index)

        # Ensure documents are retrieved
        if not all_docs:
            return {"message": "No relevant documents found for the question."}

        # Setup conversation chain
        prompt_template = """
        Context: {context}
        Question: {question}
        Answer:
        """
        model = ChatGoogleGenerativeAI(model="gemini-pro", temperature=0.7)
        prompt = PromptTemplate(template=prompt_template, input_variables=["context", "question"])
        qa_chain = load_qa_chain(llm=model, chain_type="stuff", prompt=prompt)

        # Combine contexts from documents and generate an answer
        combined_context = " ".join([doc.page_content for doc in all_docs])
        answer = qa_chain.run(input_documents=all_docs, question=question)

        # Save the question and answer to the user's chat history
        save_chat_history(current_user["id"], question, answer)

        # Add the generated answer to the relevant FAISS index
        if relevant_vector_store:
            vector_store, faiss_file = relevant_vector_store
            new_text = f"Q: {question} A: {answer}"
            vector_store.add_texts([new_text])  # Add new text to the vector store

            # Save the updated FAISS index only for the relevant folder
            vector_store.save_local(faiss_file)

        return {"question": question, "answer": answer}
    except Exception as e:
        return {"error": str(e)}

@app.get("/chat-history-by-date/")
async def chat_history_grouped_by_date(current_user: dict = Depends(get_current_user)):
    try:
        connection = sqlite3.connect(DB_FILE)
        cursor = connection.cursor()
        cursor.execute(
            "SELECT question, answer, DATE(timestamp) as chat_date FROM chat_history WHERE user_id = ? ORDER BY timestamp",
            (current_user["id"],)
        )
        history = cursor.fetchall()
        connection.close()
        
        if not history:
            return {"message": "No chat history found."}

        # Group chat history by date
        grouped_history = {}
        for question, answer, chat_date in history:
            if chat_date not in grouped_history:
                grouped_history[chat_date] = []
            grouped_history[chat_date].append({"question": question, "answer": answer})
        
        return {"history_by_date": grouped_history}
    except Exception as e:
        return {"error": str(e)}
=======
@app.get("/me")
async def get_user_details(current_user: dict = Depends(get_current_user)):
    return current_user

@app.get("/chat-history")
async def chat_history(current_user: dict = Depends(get_current_user)):
    connection = sqlite3.connect(DB_FILE)
    cursor = connection.cursor()
    cursor.execute("SELECT question, answer, timestamp FROM chat_history WHERE user_id = ?", (current_user["id"],))
    history = cursor.fetchall()
    connection.close()
    return [{"question": q, "answer": a, "timestamp": t} for q, a, t in history]
>>>>>>> 76859a94
<|MERGE_RESOLUTION|>--- conflicted
+++ resolved
@@ -1,14 +1,9 @@
-<<<<<<< HEAD
 from fastapi import FastAPI, Depends, HTTPException, Form, UploadFile, File, Header
-=======
-from fastapi import FastAPI, HTTPException, Form, Header, Depends
->>>>>>> 76859a94
 from datetime import datetime, timedelta
 from jose import jwt, JWTError
 from passlib.context import CryptContext
 import sqlite3
 import os
-<<<<<<< HEAD
 from langchain.text_splitter import RecursiveCharacterTextSplitter
 from langchain_google_genai import GoogleGenerativeAIEmbeddings
 from langchain_google_genai import ChatGoogleGenerativeAI
@@ -35,12 +30,6 @@
     allow_methods=["*"],
     allow_headers=["*"],
 )
-=======
-from typing import List, Optional
-
-# Setup FastAPI
-app = FastAPI()
->>>>>>> 76859a94
 
 # JWT Configuration
 SECRET_KEY = "your_secret_key"
@@ -98,18 +87,13 @@
     except JWTError:
         raise HTTPException(status_code=401, detail="Invalid token")
 
-<<<<<<< HEAD
 def get_user_from_db(username: str):
-=======
-def get_user_from_db(username: str) -> Optional[dict]:
->>>>>>> 76859a94
     with sqlite3.connect(DB_FILE) as connection:
         cursor = connection.cursor()
         cursor.execute("SELECT id, username, hashed_password FROM users WHERE username = ?", (username,))
         user = cursor.fetchone()
         if user:
             return {"id": user[0], "username": user[1], "hashed_password": user[2]}
-<<<<<<< HEAD
     return None
 
 def save_chat_history(user_id: int, question: str, answer: str):
@@ -135,20 +119,6 @@
     text = text.replace("\n", " ").strip()
     return text
 
-=======
-    return None
-
-def get_user_by_id(user_id: int) -> Optional[dict]:
-    connection = sqlite3.connect(DB_FILE)
-    cursor = connection.cursor()
-    cursor.execute("SELECT id, username FROM users WHERE id = ?", (user_id,))
-    user = cursor.fetchone()
-    connection.close()
-    if user:
-        return {"id": user[0], "username": user[1]}
-    return None
-
->>>>>>> 76859a94
 async def get_current_user(authorization: str = Header(...)) -> dict:
     if not authorization or not authorization.startswith("Bearer "):
         raise HTTPException(status_code=401, detail="Authorization header missing or invalid")
@@ -173,7 +143,6 @@
     connection = None
     try:
         hashed_password = hash_password(password)
-<<<<<<< HEAD
         with sqlite3.connect(DB_FILE) as connection:
             cursor = connection.cursor()
             cursor.execute(
@@ -181,26 +150,13 @@
                 (name, email, username, hashed_password),
             )
             connection.commit()
-=======
-        connection = sqlite3.connect(DB_FILE)
-        cursor = connection.cursor()
-        cursor.execute(
-            "INSERT INTO users (name, email, username, hashed_password) VALUES (?, ?, ?, ?)",
-            (name, email, username, hashed_password),
-        )
-        connection.commit()
->>>>>>> 76859a94
         return {"message": "User registered successfully."}
     except sqlite3.IntegrityError as e:
         if connection:
             connection.rollback()  # Rollback in case of errors
         error_message = str(e)
         if "email" in error_message:
-<<<<<<< HEAD
             raise HTTPException(status_code=400, detail="Email ID already exists")
-=======
-            raise HTTPException(status_code=400, detail="Email already exists")
->>>>>>> 76859a94
         elif "username" in error_message:
             raise HTTPException(status_code=400, detail="Username already exists")
         else:
@@ -209,11 +165,7 @@
         if connection:
             connection.close()
 
-<<<<<<< HEAD
 @app.post("/login")
-=======
-@app.post("/token")
->>>>>>> 76859a94
 async def login(username: str = Form(...), password: str = Form(...)):
     user = get_user_from_db(username)
     if not user or not verify_password(password, user["hashed_password"]):
@@ -221,7 +173,6 @@
     access_token = create_access_token(data={"sub": user["username"], "user_id": user["id"]})
     return {"access_token": access_token, "token_type": "bearer"}
 
-<<<<<<< HEAD
 @app.post("/process-pdf/")
 async def process_pdf(files: List[UploadFile] = File(...), current_user: dict = Depends(get_current_user)):
     try:
@@ -348,18 +299,4 @@
         
         return {"history_by_date": grouped_history}
     except Exception as e:
-        return {"error": str(e)}
-=======
-@app.get("/me")
-async def get_user_details(current_user: dict = Depends(get_current_user)):
-    return current_user
-
-@app.get("/chat-history")
-async def chat_history(current_user: dict = Depends(get_current_user)):
-    connection = sqlite3.connect(DB_FILE)
-    cursor = connection.cursor()
-    cursor.execute("SELECT question, answer, timestamp FROM chat_history WHERE user_id = ?", (current_user["id"],))
-    history = cursor.fetchall()
-    connection.close()
-    return [{"question": q, "answer": a, "timestamp": t} for q, a, t in history]
->>>>>>> 76859a94
+        return {"error": str(e)}