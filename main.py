--- conflicted
+++ resolved
@@ -219,11 +219,6 @@
     try:
         all_docs = []
         relevant_vector_store = None
-<<<<<<< HEAD
- 
-=======
-
->>>>>>> 02f8d13d
         # Step 1: Retrieve relevant documents from FAISS vector stores
         indices = [f for f in os.listdir() if f.startswith(f"faiss_index_{current_user['id']}_")]
         for index in indices:
@@ -231,34 +226,18 @@
             vector_store = FAISS.load_local(index, embeddings, allow_dangerous_deserialization=True)
             docs = vector_store.similarity_search(request.question, k=5)
             all_docs.extend(docs)
-<<<<<<< HEAD
- 
+
             index_name = index.split(f"faiss_index_{current_user['id']}_")[1]
             if index_name.lower() in request.question.lower():
                 relevant_vector_store = (vector_store, index)
- 
+
         if not all_docs:
             return {"message": "No relevant documents found for the question."}
- 
-=======
-
-            index_name = index.split(f"faiss_index_{current_user['id']}_")[1]
-            if index_name.lower() in request.question.lower():
-                relevant_vector_store = (vector_store, index)
-
-        if not all_docs:
-            return {"message": "No relevant documents found for the question."}
-
->>>>>>> 02f8d13d
+
         # Step 2: Generate raw answer using QA Chain
         combined_context = " ".join([doc.page_content for doc in all_docs])
         prompt_template = """
         You are a helpful assistant. Answer the question based on the given context in a clear and professional manner.
-<<<<<<< HEAD
- 
-=======
-
->>>>>>> 02f8d13d
         Context: {context}
         Question: {question}
         Improved Answer:
@@ -267,23 +246,13 @@
         prompt = PromptTemplate(template=prompt_template, input_variables=["context", "question"])
         qa_chain = load_qa_chain(llm=model, chain_type="stuff", prompt=prompt)
         raw_answer = qa_chain.run(input_documents=all_docs, question=request.question)
-<<<<<<< HEAD
- 
+
         print(f"Raw Answer from vector store: {raw_answer}")
- 
+
         # Step 3: Refine raw answer using Gemini API
         api_key = "AIzaSyA7ac82_39rm88KGfPR0TtIE-TFni7RlNg"
         external_api_url = f"https://generativelanguage.googleapis.com/v1beta/models/gemini-1.5-flash-latest:generateContent?key={api_key}"
- 
-=======
-
-        print(f"Raw Answer from vector store: {raw_answer}")
-
-        # Step 3: Refine raw answer using Gemini API
-        api_key = "AIzaSyA7ac82_39rm88KGfPR0TtIE-TFni7RlNg"
-        external_api_url = f"https://generativelanguage.googleapis.com/v1beta/models/gemini-1.5-flash-latest:generateContent?key={api_key}"
-
->>>>>>> 02f8d13d
+
         request_body = {
             "contents": [
                 {
@@ -291,17 +260,10 @@
                         {
                             "text": f"""
                             You are a professional assistant. Given the question and its rough answer, provide a structured, grammatically correct response.
-<<<<<<< HEAD
- 
+
                             Question: {request.question}
                             Answer: {raw_answer.strip()}
- 
-=======
-
-                            Question: {request.question}
-                            Answer: {raw_answer.strip()}
-
->>>>>>> 02f8d13d
+
                             Ensure the response is natural, professional, and includes necessary context or framing to sound complete and well-structured.
                             """
                         }
@@ -309,15 +271,9 @@
                 }
             ]
         }
-<<<<<<< HEAD
- 
+
         refined_answer = raw_answer.strip()  # Default to raw answer if refinement fails
- 
-=======
-
-        refined_answer = raw_answer.strip()  # Default to raw answer if refinement fails
-
->>>>>>> 02f8d13d
+
         try:
             async with httpx.AsyncClient(timeout=httpx.Timeout(10.0)) as client:
                 response = await client.post(
@@ -325,19 +281,11 @@
                     headers={"Content-Type": "application/json"},
                     json=request_body
                 )
-<<<<<<< HEAD
- 
+
                 print(f"Request body sent to Gemini API: {request_body}")
                 print(f"Response status: {response.status_code}")
                 print(f"Response content: {response.text}")
- 
-=======
-
-                print(f"Request body sent to Gemini API: {request_body}")
-                print(f"Response status: {response.status_code}")
-                print(f"Response content: {response.text}")
-
->>>>>>> 02f8d13d
+
                 if response.status_code == 200:
                     # Parse response
                     refined_data = response.json()
@@ -352,41 +300,23 @@
                     print(f"API returned error: {response.status_code} - {response.text}")
         except (httpx.RequestError, httpx.HTTPStatusError, Exception) as err:
             print(f"Error occurred during Gemini API call: {err}")
-<<<<<<< HEAD
- 
+
         # Step 4: Save chat history to the database
         save_chat_history(current_user["id"], request.question, refined_answer)
- 
-=======
-
-        # Step 4: Save chat history to the database
-        save_chat_history(current_user["id"], request.question, refined_answer)
-
->>>>>>> 02f8d13d
+
         # Step 5: Update vector store with the new Q&A pair
         if relevant_vector_store:
             vector_store, faiss_file = relevant_vector_store
             new_text = f"Q: {request.question} A: {refined_answer}"
             vector_store.add_texts([new_text])
             vector_store.save_local(faiss_file)
-<<<<<<< HEAD
- 
-=======
-
->>>>>>> 02f8d13d
         # Step 6: Return the final structured answer
         return {"question": request.question, "answer": refined_answer}
     except Exception as e:
         return {"error": str(e)}
-<<<<<<< HEAD
- 
- 
- 
-=======
-
-
-
->>>>>>> 02f8d13d
+
+
+
 @app.get("/chat-history-by-date/")
 async def chat_history_grouped_by_date(current_user: dict = Depends(get_current_user)):
     try:
